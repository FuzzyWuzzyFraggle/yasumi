# Change Log

All notable changes to this project will be documented in this file.

The format is based on [Keep a Changelog](https://keepachangelog.com/) and this project adheres
to [Semantic Versioning](https://semver.org).

Changes related to the business logic of the holidays or their providers are listed first, followed by any technical or architectural
changes.

## [Unreleased]

### Added

<<<<<<< HEAD
- Added all examples as shown on the documentation site as a convenience to developers who like to have all
  information in a single place.
- Added bank holiday for Queen Elizabeth II’s State Funeral on 19 September 2022 to United Kingdom
- Added Public Holiday National Day of Mourning (for Queen Elizabeth II) on 22 September 2022 to Australia
=======
- Recently, the South Korean government announced a bill to apply alternative public holidays to Buddha's Day
  and Christmas Day, which we have reflected in our South Korea provider.
  [\#314](https://github.com/azuyalabs/yasumi/pull/314) ([barami](https://github.com/barami))

### Changed

- Updated links to related documentation in the SouthKorea provider's note and added links to conversion utilities.
  [\#314](https://github.com/azuyalabs/yasumi/pull/314) ([barami](https://github.com/barami))
- Refactored the complexity of the SouthKorea provider to make it easier to understand in case of future changes.
  [\#314](https://github.com/azuyalabs/yasumi/pull/314) ([barami](https://github.com/barami))

### Fixed

- Fixed a bug in the South Korea provider where some of the past dates for Buddha's Day, Chuseok, Armed Forces Day
  and United Nations Day were incorrect during holidays, and modified the unit tests accordingly.
  [\#314](https://github.com/azuyalabs/yasumi/pull/314) ([barami](https://github.com/barami))

### Removed

## [2.6.0] - 2023-04-27

### Added

- Bank holiday for King Charles III’s Coronation in the United Kingdom. [\#305](https://github.com/azuyalabs/yasumi/pull/305) ([Freshleaf Media](https://www.github.com/freshleafmedia))
- Bank holiday for Queen Elizabeth II’s State Funeral on September 19, 2022, for the United Kingdom. [\#287](https://github.com/azuyalabs/yasumi/pull/287) ([Freshleaf Media](https://www.github.com/freshleafmedia))
- National Day of Mourning for Australia. [\#288](https://github.com/azuyalabs/yasumi/pull/288) ([FuzzyWuzzyFraggle](https://www.github.com/FuzzyWuzzyFraggle)).
- In Japan, Marine Day was rescheduled to July 23 as the 2020 Tokyo Olympics took place. The rescheduled Marine Day for
  2021 was included, but not the original rescheduled day for 2020.
- Slovak translations for a couple of popular holidays. [\#298](https://github.com/azuyalabs/yasumi/pull/298) ([Jozef Grencik](https://www.github.com/jozefgrencik))
- All examples as shown on the documentation site as a convenience to developers who like to have all information in a
  single place.
- Included an `.editorconfig` file to maintain a consistent style for developers using different text editors.
- The `ext-intl` extension as a required extension. [\#306](https://github.com/azuyalabs/yasumi/pull/306) ([Freshleaf Media](https://www.github.com/freshleafmedia))
- An exception is thrown in case the time stamp of the start and end date in the `dateTimeBetween` method can't be established.
- Checks in case getting transition details or a date interval subtraction fails.
>>>>>>> 002ce9a7

### Changed

- Adjusted the visibility of the `calculateSummerWinterTime` method to `private` as it is an internal method and
  shouldn't be accessible directly.
- Made the calculation for summer/winter time more defensive by adding a check that the timestamps are successfully created.
- Changed to use the `strtotime` function as `mktime` does not generate timestamps before 1970-01-01 (negative values),
  which is needed to determine winter/summertime before that.
- Refactored summer and winter time tests for Denmark and The Netherlands by introducing a base class holding the domain
  logic.
- Switched from `getShortName()` to `getName()` for the `ReflectionClass` created by the method `anotherTime()` in the
  `AbstractProvider` class. Using `getShortName` could result in a `ProviderNotFoundException` for some custom holiday
  providers, since the namespace is not fully qualified. This can happen, if you create a custom holiday provider.
  [\#292](https://github.com/azuyalabs/yasumi/pull/292) ([SupraSmooth](https://github.com/SupraSmooth)).
- Replaced the use of the `DateTime` class with `DateTimeInterface` (always use interface where possible).
- Use the preferred/idiomatic way of getting an immutable date from a mutable one. Added extra checks if modifying date
  methods are not successful.
- Split functions that generate random dates/years into a new trait to slim down the overgrown base trait.
- Code styling fixes and improvements.
- Upgraded dependencies to latest working versions.
- Improved and cleaned up numerous unit tests.

### Fixed

- Liberation Day for The Netherlands is only an official holiday every 5 years [\#280](https://github.com/azuyalabs/yasumi/pull/280) ([Daan Roet](https://github.com/droet)).
- Pentecost Monday in France was only recognized as an official holiday until 2004. Since 2004, it is considered a
  special holiday, a so called 'working holiday'. Hence, it is therefore classified as an observed holiday in Yasumi
  from 2004 and forward. [\#281](https://github.com/azuyalabs/yasumi/issues/281).
- The holiday of Epiphany (6th of January) was incorrectly categorized as `other` and changed to an official holiday in
  Baden-Württemberg, Bavaria and SaxonyAnhalt. [\#296](https://github.com/azuyalabs/yasumi/issues/296) ([Anna Damm](https://github.com/AnnaDamm)).
- The year 1988 was incorrectly omitted from observing the Emperor's birthday in Japan.
- The tests for Remembrance Day, Malvina's Day and National Sovereignty Day in Argentina were considered for all years;
  however, these have only been celebrated since their establishment.
- Tests for New Year's Day, Spring Bank Holiday, and May Day Holiday in the United Kingdom (England, Wales, Northern
  Ireland, and Scotland), as well as Battle of the Boyne in Northern Ireland, were considered for any calendar year;
  however, these are celebrated only since a particular calendar year.
- In version 2022f of the `tz` db, a correction for 1947 was made for the summertime transition in Denmark to April
  the 6th. Various corrections have been made to accommodate for change.
- The `ProviderInterface::getHolidays` has been re-added after it was erroneously removed. [\#277](https://github.com/azuyalabs/yasumi/pull/277) ([Jakub Wojtyra](https://github.com/jwojtyra-aterian)).
- Created the interface methods of the `ProviderInterface` that the abstract provider class implements. Since the return
  type of the Yasumi factory methods is now `ProviderInterface`, those missing methods generated errors, especially by
  static analysers.
- Changed the visibility of various class methods back to `protected`. The visibility was accidentally reduced during a clean-up
  of code. This caused these methods not being accessible any more when extending a provider class.

### Removed

- The `count` method from the `ProviderInterface` as the `AbstractProvider` class already implements the Countable interface.
- Unused `InvalidDateException` class and other unused imported classes.
- `tests` folder from analysis by PHPStan (the large number of files makes the analysis needlessly long).
- Redundant checks for empty arrays and types.
- Mutation testing from GitHub Actions, as currently the outcome is not actively used. Running mutation tests locally
  should be sufficient.

## [2.5.0] - 2022-01-30

### Added

- Argentina Provider [\#264](https://github.com/azuyalabs/yasumi/pull/264) ([Nader Safadi](https://github.com/nedSaf)).
- Turkey Provider [\#250](https://github.com/azuyalabs/yasumi/pull/250).
- World Children's Day for Thuringia (Germany) [\#260](https://github.com/azuyalabs/yasumi/issues/260).
- New National Day for Truth and Reconciliation to
  Canada [\#257](https://github.com/azuyalabs/yasumi/pull/257) ([Owen V. Gray](https://github.com/adrx)).
- New Juneteenth National Independence Day to
  USA [\#253](https://github.com/azuyalabs/yasumi/pull/253) ([Mark Heintz](https://github.com/mheintz)).
- The Korea Tourism Organization's holiday guide link was added to the source of South Korea
  Provider. [\#255](https://github.com/azuyalabs/yasumi/pull/255) ([barami](https://github.com/barami)).
- Mothering Day for the United Kingdom [\#266](https://github.com/azuyalabs/yasumi/issues/266).

- All holiday providers now include a method that returns a list of external sources (i.e. references to websites,
  books, scientific papers, etc.) that are used for determining the calculation logic of the providers' holidays.

### Changed

- Revised rules to calculate substitution holidays of South Korea to apply the newly enacted law on June
    2021. [\#255](https://github.com/azuyalabs/yasumi/pull/255) ([barami](https://github.com/barami)).
- Separate `calculateSubstituteHolidays` method of South Korea Provider to `calculateSubstituteHolidays`
  and `calculateOldSubstituteHolidays`
  . [\#255](https://github.com/azuyalabs/yasumi/pull/255) ([barami](https://github.com/barami))
- Refactored the tests of South Korea provider to testing substitution
  holidays. [\#255](https://github.com/azuyalabs/yasumi/pull/255) ([barami](https://github.com/barami)).
- Moved the United Kingdom Spring Bank Holiday to June 2nd and added Platinum Jubilee bank holiday on June 3rd
  for [\#270](https://github.com/azuyalabs/yasumi/issues/270) ([Dan](https://github.com/dch-dev)).

- Provider tests must implement the `ProviderTestCase` interface to ensure all required test methods are defined.
- `YasumiTestCaseInterface` was renamed to `HolidayTestCase` to better match the newly added `ProviderTestCase`
  interface.
- Updated codebase using PHP7.4 syntax features.
- Upgraded PHP CS Fixer to v3.

### Fixed

- All Saints Day (German: 'AllerHeiligen') was classified as `Other` for states celebrating this day. This was
  incorrect (or officially changed) and has been altered to `Official`
  . [\#263](https://github.com/azuyalabs/yasumi/issues/263)
- Corpus Christi (German: 'Fronleichnam') was classified as `Other` for states celebrating this day. This was
  incorrect (or officially changed)
  and has been altered to `Official`. [\#252](https://github.com/azuyalabs/yasumi/issues/252).
- The test for the USA in that juneteenthDay was considered for all years: it is only celebrated since 2021.
- Definition of Canada Day in Canada [\#257](https://github.com/azuyalabs/yasumi/pull/257) in that, Canada Day is July 1
  if that day is not Sunday, and July 2 if July 1 is a Sunday.([Owen V. Gray](https://github.com/adrx)).

- Reverted the visibility of the `AbstractProvider->getHolidaDates()` method as it incorrectly was set to `protectecd`.

### Removed

- PHP7.3 Support as it is End of Life.

## [2.4.0] - 2021-05-09

### Added

- Georgia
  Provider [\#245](https://github.com/azuyalabs/yasumi/pull/245) ([Zurab Sardarov](https://github.com/zsardarov))
- Pentecost (Sunday) to
  Germany [\#225](https://github.com/azuyalabs/yasumi/pull/225) ([Patrick-Root](https://github.com/Patrick-Root))

- PHP8 Support [\#238](https://github.com/azuyalabs/yasumi/pull/238) ([Stéphane](https://github.com/fezfez))
- Infection PHP to perform mutation testing.
- PHPStan to the dependencies allowing for local analysis.
- `.gitattributes` file to reduce the size of a release
  package [\#237](https://github.com/azuyalabs/yasumi/pull/237) ([Stéphane](https://github.com/fezfez))

### Changed

- Rescheduled exceptional Japanese holidays for Olympic Games 2020 after
  COVID-19 [\#240](https://github.com/azuyalabs/yasumi/pull/240) ([tanakahisateru](https://github.com/tanakahisateru))
- Some improvements/refactoring of the Swiss holiday providers (including source
  references) [\#233](https://github.com/azuyalabs/yasumi/pull/233) ([Quentin Ligier](https://github.com/qligier))

- Allow the `WEEKEND_DATA` constant in provider classes to be
  overridden. [\#235](https://github.com/azuyalabs/yasumi/pull/235) ([Mahmood Dhia](https://github.com/mdhia))
- Upgraded PHPUnit's XML configuration.
- Refactored removing the magic numbers for the lower and upper limits of the calendar year.
- Reformatted code using new/updated Code Styling rules.
- Hardened error handling of json functions.
- Updated Copyright year.

### Fixed

- The test for North West Territories (Canada) in that the National Indigenous Peoples Day was considered for all years:
  it is only celebrated since 1996.
- The test for NovaScotia (Canada) in that novaScotiaHeritageDay was considered for all years: it is only celebrated
  since 2015.
- The test for Ontario (Canada) in that IslanderDay was considered for all years: it is only celebrated since 2009.
- The test for Marine Day (Japan) as the rescheduled day was moved to 2021 (due to the COVID-19 pandemic).
- Typo for Estonian Day of Restoration of
  Independence [\#228](https://github.com/azuyalabs/yasumi/pull/228) ([Reijo Vosu](https://github.com/reijovosu))

- The substitute holiday unit test as the use of the `at()` method will be deprecated in PHPUnit 10.
- Incorrect invocation of `Fribourg::calculateBerchtoldsTag()` and `Fribourg::calculateDecember26th` (Switzerland)
- Use proper parameter and return type hinting
- Replaced the `mt_rand` function with the `random_int` function as it is cryptographically insecure.
- Some static functions were used as if they are object functions.

### Removed

- Travis/StyleCI/Scrutinizer services replaced by GitHub Actions.
- PHP 7.2 Support (PHP 7.2 is EOL)
- Faker library as it has been
  sunset [\#238](https://github.com/azuyalabs/yasumi/pull/238) ([Stéphane](https://github.com/fezfez))
- Native function invocations.
- Various undefined class references, unused imports, etc.
- Unnecessary curly braces in strings, `continue` keyword in while loops, typecasting.

## [2.3.0] - 2020-06-22

### Added

- Added Canada Provider [\#215](https://github.com/azuyalabs/yasumi/pull/215) ([lux](https://github.com/lux))
- Added Luxembourg
  Provider [\#205](https://github.com/azuyalabs/yasumi/pull/205) ([Arkounay](https://github.com/Arkounay))
- Holiday providers for states of
  Austria. [\#182](https://github.com/azuyalabs/yasumi/pull/182) ([aprog](https://github.com/aprog))
- Added All Souls Day to
  Lithuania [\#227](https://github.com/azuyalabs/yasumi/pull/227) ([norkunas](https://github.com/norkunas))
- Catholic Christmas Day is a new official holiday since 2017 in the
  Ukraine. [\#202](https://github.com/azuyalabs/yasumi/pull/202)
- Additional Dates for Australia/Victoria:AFL Grand Final
  Friday [\#190](https://github.com/azuyalabs/yasumi/pull/190) ([brucealdridge](https://github.com/brucealdridge))
- Substituted holidays (holidays that fall in the weekend) for
  Australia. [\#201](https://github.com/azuyalabs/yasumi/pull/201) ([c960657](https://github.com/c960657))
- Added New Years Eve to
  Germany [\#226](https://github.com/azuyalabs/yasumi/pull/226) ([Patrick-Root](https://github.com/Patrick-Root))
- Day of Liberation (Tag der Befreiung) is a one-time official holiday in 2020 in Berlin (Germany).
- Catalan translations for holidays in Catalonia, Valencian Community, Balearic Islands and
  Aragon [\#189](https://github.com/azuyalabs/yasumi/pull/189) ([c960657](https://github.com/c960657))
- Added American English spelling for Labour Day [\#216](https://github.com/azuyalabs/yasumi/issues/216)
- Added French translation for Second Christmas
  Day [\#188](https://github.com/azuyalabs/yasumi/pull/188) ([Arkounay](https://github.com/Arkounay))

- Added accessor methods Holiday::getKey() and SubstituteHoliday::
  getSubstitutedHoliday() [\#220](https://github.com/azuyalabs/yasumi/pull/220)+[\#221](https://github.com/azuyalabs/yasumi/pull/221) ([c960657](https://github.com/c960657))
- Added missing return (correct) and parameter types in various methods.

### Changed

- Renamed the Australian states to be full names instead of abbreviations to be in line with other Holiday
  Providers [\#214](https://github.com/azuyalabs/yasumi/pull/214)
- Statehood Day is celebrated at a new date since 2020 in
  Croatia. [\#203](https://github.com/azuyalabs/yasumi/pull/203) ([krukru](https://github.com/krukru))
- Independence Day is no longer an official holiday since 2020 in
  Croatia. [\#203](https://github.com/azuyalabs/yasumi/pull/203) ([krukru](https://github.com/krukru))
- Homeland Thanksgiving Day has been renamed to "Victory and Homeland Thanksgiving Day and the Day of Croatian
  Defenders" since 2020 in
  Croatia. [\#203](https://github.com/azuyalabs/yasumi/pull/203) ([krukru](https://github.com/krukru))
- Remembrance Day for Homeland War Victims and Remembrance Day for the Victims of Vukovar and Skabrnja is a new official
  holiday since 2020 in
  Croatia. [\#203](https://github.com/azuyalabs/yasumi/pull/203) ([krukru](https://github.com/krukru))
- Second International Workers' Day in Ukraine was an official holiday only until
    2018. [\#202](https://github.com/azuyalabs/yasumi/pull/202)
- Holiday names in Danish, Dutch, and Norwegian are no longer
  capitalized. [\#185](https://github.com/azuyalabs/yasumi/pull/185) ([c960657](https://github.com/c960657))

- Changed the fallback from DEFAULT_LANGUAGE to '
  en'. [\#183](https://github.com/azuyalabs/yasumi/pull/183) ([c960657](https://github.com/c960657))
- Introduced a DateTimeZoneFactory class to improve performance. This will keep a static reference to the instantiated
  DateTimezone, thus saving
  resources. [\#213](https://github.com/azuyalabs/yasumi/pull/213) ([pvgnd](https://github.com/pvgn))
- Changed DateTime to DateTimeImmutable as dates should be that: immutable (by default)
- Explicitly set nullable parameters as such.
- Refactored various conditional structures.
- Changed signature of some methods as parameters with defaults should come after required parameters.
- Updated third party dependencies.

### Fixed

- Fixed Ukraine holidays on weekends. These days need to be
  substituted. [\#202](https://github.com/azuyalabs/yasumi/pull/202)
- Fixed issue if the next working day happens to be in the next year  (i.e. not in the year of the Yasumi
  instance) [\#192](https://github.com/azuyalabs/yasumi/issues/192) ([tniemann](https://github.com/tniemann))
- Fix locale fallback for substitute
  holidays [\#180](https://github.com/azuyalabs/yasumi/pull/180) ([c960657](https://github.com/c960657))
- Fixed issue if the previous working day happens to be in the previous year (i.e. not in the year of the Yasumi
  instance)

- Fixed compound conditions that are always true by simplifying the condition steps.

### Deprecated

- Deprecated direct access to public properties Holiday::$shortName and SubstituteHoliday::$substitutedHoliday in favor
  of accessor methods [\#220](https://github.com/azuyalabs/yasumi/pull/220) ([c960657](https://github.com/c960657))

### Removed

- PHP 7.1 Support, as it has reached its end of life.
- Removed the assertion of the instance type in some functions as it is already defined by the return type.
- Removed unused variables, namespaces, brackets, empty tests, etc.

## [2.2.0] - 2019-10-06

### Added

- Holiday providers for England, Wales, Scotland and Northern
  Ireland [\#166](https://github.com/azuyalabs/yasumi/pull/166) ([c960657](https://github.com/c960657))
- Holiday Provider for South
  Korea. [\#156](https://github.com/azuyalabs/yasumi/pull/156) ([blood72](https://github.com/blood72))
- Translation for the Easter holiday for the `fr_FR`
  locale [\#146](https://github.com/azuyalabs/yasumi/pull/146) ([pioc92](https://github.com/pioc92))
- Translation for the Pentecost holiday for the `fr_FR`
  locale [\#145](https://github.com/azuyalabs/yasumi/pull/145) ([pioc92](https://github.com/pioc92))
- Late Summer Bank Holiday in the United Kingdom prior to
  1965 [\#161](https://github.com/azuyalabs/yasumi/pull/161) ([c960657](https://github.com/c960657))
- Observance holidays for
  Sweden [\#172](https://github.com/azuyalabs/yasumi/pull/172) ([c960657](https://github.com/c960657))
- Created a special subclass of Holiday for substitute
  holidays [\#162](https://github.com/azuyalabs/yasumi/pull/162) ([c960657](https://github.com/c960657))
- Added additional code style fixers and aligning StyleCI settings with PHP-CS.
- Included extra requirement for some PHP Extensions in the composer file.

### Changed

- Updated the translation for the All Saints holiday for the `fr_FR`
  locale [\#152](https://github.com/azuyalabs/yasumi/pull/152) ([pioc92](https://github.com/pioc92))
- Updated the translation for the Armistice holiday for the `fr_FR`
  locale [\#154](https://github.com/azuyalabs/yasumi/pull/154) ([pioc92](https://github.com/pioc92))
- Updated the translation for the Victory in Europe holiday for the `fr_FR`
  locale [\#153](https://github.com/azuyalabs/yasumi/pull/153) ([pioc92](https://github.com/pioc92))
- Updated the translation for the Assumption of Mary holiday for the `fr_FR`
  locale [\#155](https://github.com/azuyalabs/yasumi/pull/155) ([pioc92](https://github.com/pioc92))
- Updated the translation for Christmas Day for the `nl_NL`
  locale [\#160](https://github.com/azuyalabs/yasumi/pull/160) ([pioc92](https://github.com/pioc92))
- Reordered arguments to Yoda style.
- Replaced null checks by appropriate instance / type checks.
- Moved default method values to method body as parameters should be nullable.
- Applying the use of strict types. Strict typing allows for improved readability, maintainability, and less prone to
  bugs and security vulnerabilities.
- PHP 7.1 is allowed to fail for Travis-CI due to the fact PHPUnit 8 requires PHP >= 7.2. PHP 7.1 support will be
  dropped in Yasumi once 7.1 has reached its end of life (December 2019).
- Code using class imports rather than Fully Qualified Class names.
- Upgraded to PHPUnit 8.
- Replaced the standard 'InvalidArgumentException' when an invalid year or holiday provider is given by a new exception
  for each of these two situations separately ('InvalidYearException' and 'ProviderNotFoundException'). This allows you
  to better distinguish which exception may occur when instantiating the Yasumi
  class. [\#95](https://github.com/azuyalabs/yasumi/pull/95) ([qneyrat](https://github.com/qneyrat))
- Refactored the AbstractProvider::count method to use the newly added SubstituteHoliday class.
- Fallback support added to getName() to allow e.g. fallback from `de_AT` to `de`
  . [\#176](https://github.com/azuyalabs/yasumi/pull/176) ([c960657](https://github.com/c960657))

### Fixed

- Late Summer Bank Holiday in 1968 and 1969 in United
  Kingdom [\#161](https://github.com/azuyalabs/yasumi/pull/161) ([c960657](https://github.com/c960657))
- Fixed one-off exceptions for May Day Bank Holiday in 1995 and 2020 and Spring Bank Holiday in 2002 and 2012 (United
  Kingdom) [\#160](https://github.com/azuyalabs/yasumi/pull/160) ([c960657](https://github.com/c960657))
- Fixed revoked holidays in Portugal in
  2013-2015 [\#163](https://github.com/azuyalabs/yasumi/pull/163) ([c960657](https://github.com/c960657))
- Fixed spelling issues in the Danish translation for Second Christmas
  Day. [\#167](https://github.com/azuyalabs/yasumi/pull/167) ([c960657](https://github.com/c960657))
- Corpus Christi is official in
  Poland [\#168](https://github.com/azuyalabs/yasumi/pull/168) ([c960657](https://github.com/c960657))
- Liberation Day is official in the
  Netherlands [\#169](https://github.com/azuyalabs/yasumi/pull/169) ([c960657](https://github.com/c960657))
- Typos in Easter Monday and Republic Day for the 'it_IT'
  locale [\#171](https://github.com/azuyalabs/yasumi/pull/171) ([c960657](https://github.com/c960657))
- Corrected the name of the Emperors Birthday function and variable.
- Good Friday is not official in
  Brazil [\#174](https://github.com/azuyalabs/yasumi/pull/174) ([c960657](https://github.com/c960657))

### Removed

- Unused constants.

## [2.1.0] - 2019-03-29

### Added

- As the Japanese Emperor will abdicate the throne on May 1st 2019, the holiday of the Emperors Birthday will change to
  February 23rd from 2020 (No holiday in 2019). In addition, Coronation Day and the Enthronement Proclamation Ceremony
  will be extra holidays in
    2019. [\#130](https://github.com/azuyalabs/yasumi/pull/130) ([cookie-maker](https://github.com/cookie-maker))
- International Women's Day is an official holiday since 2019 in Berlin (Germany)
  . [#133](https://github.com/azuyalabs/yasumi/pull/133) ([huehnerhose](https://github.com/huehnerhose))

### Changed

- Japanese Health And Sports Day will be renamed to Sports Day from
    2020. [\#129](https://github.com/azuyalabs/yasumi/pull/129) ([cookie-maker](https://github.com/cookie-maker))
- Dutch spelling for Easter/Pentecost/Christmas to use lower
  case. [\#128](https://github.com/azuyalabs/yasumi/pull/128) ([c960657](https://github.com/c960657))
- Refactored the Netherlands Holiday provider by moving the calculation of individual holidays to private methods. This
  will reduce the complexity of the initialize method.
- Visibility of internal class functions to 'private'. These are to be used within the class only and should not be
  public.

### Fixed

- "Bridge Day" for Japan takes two days in 2019. Currently, the code only allows for 1 bridge day at a
  maximum. [\#141](https://github.com/azuyalabs/yasumi/pull/141) ([cookie-maker](https://github.com/cookie-maker))
- Tests for Bremen, Lower Saxony and Schleswig-Holstein (Germany) also celebrated Reformation Day in 2017. The unit
  tests were failing as it didn't account for that.
- Changed the USA Provider to check all holidays for potential substitute holidays, not just New Year's Day,
  Independence Day, and Christmas
  Day. [\#140](https://github.com/azuyalabs/yasumi/pull/140) ([jagers](https://github.com/jagers))
- Adjusted tests for the 'next' and 'previous' methods to avoid actually exceeding the year boundaries.
- Deprecation warning for the package mikey179/vfStream. Composer 2.0 requires package names to not contain any upper
  case characters. [\#135](https://github.com/azuyalabs/yasumi/pull/135) ([IceShack](https://github.com/IceShack))
- Incorrect comment about weekends in
  India [\#126](https://github.com/azuyalabs/yasumi/pull/126) ([c960657](https://github.com/c960657))
- Correction to the test of New Year's Day in the United Kingdom. It has been identified as a Bank Holiday only since
  1975 (not from 1974).

### Removed

- Duplicate definition of
  newYearsDay [\#125](https://github.com/azuyalabs/yasumi/pull/125) ([c960657](https://github.com/c960657))

## [2.0.0] - 2019-01-11

### Added

- New filter to select holidays that happen on a given
  date [\#119](https://github.com/azuyalabs/yasumi/pull/119) ([cruxicheiros](https://github.com/cruxicheiros))
- Holiday Providers for all Australian states and
  territories. [\#112](https://github.com/azuyalabs/yasumi/pull/112) ([Milamber33](https://github.com/Milamber33))
- Holiday Provider for
  Bosnia. [\#94](https://github.com/azuyalabs/yasumi/pull/94) ([TheAdnan](https://github.com/TheAdnan))
- Added Reformation Day as official holiday since 2018 in Lower Saxony (Germany)
  . [#115](https://github.com/azuyalabs/yasumi/issues/115) ([Taxcamp](https://github.com/Taxcamp))
- Added Reformation Day as official holiday since 2018 in Schleswig-Holstein (Germany)
  . [#106](https://github.com/azuyalabs/yasumi/pull/106) ([HenningCash](https://github.com/HenningCash))
- Added Reformation Day as official holiday since 2018 in Hamburg (Germany)
  . [#108](https://github.com/azuyalabs/yasumi/pull/108) ([HenningCash](https://github.com/HenningCash))
- Added Reformation Day as official holiday since 2018 in Bremen (Germany)
  . [#116](https://github.com/azuyalabs/yasumi/issues/116) ([TalonTR](https://github.com/TalonTR))
- The (observed) holidays Lukkeloven, Constitution Day, New Year's Eve and Labour Day, as well as summertime and
  wintertime are included for
  Denmark [\#104](https://github.com/azuyalabs/yasumi/pull/104) ([c960657](https://github.com/c960657))

### Changed

- Upgraded entirely to PHP version 7 with PHP 7.1 being the minimum required version. Base code and all unit tests have
  been reworked to compatibility with PHP 7.
- Upgraded to PHPUnit to version 7.5.
- Changed Japanese holiday for the 2020 Olympic Games. Marine Day, Mountain Day and Health And Sports
  Day. [\#113](https://github.com/azuyalabs/yasumi/pull/113) ([cookie-maker](https://github.com/cookie-maker))
- Summer/winter time is now fetched from PHP's tz
  database. [\#103](https://github.com/azuyalabs/yasumi/pull/103) ([c960657](https://github.com/c960657))
- Changed translation for Norway's national
  day. [\#98](https://github.com/azuyalabs/yasumi/pull/98) ([c960657](https://github.com/c960657))
- Applied proper null checks in the summer time and wintertime calculations for Denmark and The Netherlands.
- Corrected some namespaces for Australia and Germany.
- Updated copyright year.
- Upgraded various dependency packages.
- Internal locale list updated based on CLDR v34.
- Refactored the Japan and USA Holiday Provider by moving the holiday calculations to private methods. This reduced the
  complexity of the initialize method.
- Changed individual added International Women's Day for Ukraine and Russia to common
  holiday.  [#133](https://github.com/azuyalabs/yasumi/pull/133) ([huehnerhose](https://github.com/huehnerhose))

### Fixed

- Translation for Russia showed in English (except New Year's Day) as the proper locale was not in place.
- Fixed issue for summertime in Denmark in 1980. By default, summertime in Denmark is set for the last day of March
  since 1980, however in 1980 itself, it started on April, 6th.
- Fixed spelling issue in the Swedish
  translation. [\#97](https://github.com/azuyalabs/yasumi/pull/97) ([c960657](https://github.com/c960657))
- Fixed spelling issues in the Danish
  translation. [\#96](https://github.com/azuyalabs/yasumi/pull/96) ([c960657](https://github.com/c960657))
- Fixed German Easter Sunday and Pentecost Sunday holidays (not nationwide, only in Brandenburg)
  . [\#100](https://github.com/azuyalabs/yasumi/pull/100) ([TalonTR](https://github.com/TalonTR))
- Fixed BetweenFilter to ignore time part and
  timezone. [\#101](https://github.com/azuyalabs/yasumi/pull/101) ([c960657](https://github.com/c960657))
- Fixed bug in provider list generation related to variable order of files returned by the
  filesystem [\#107](https://github.com/azuyalabs/yasumi/pull/107) ([leafnode](https://github.com/leafnode))

### Removed

## [1.8.0] - 2018-02-21

### Added

- Added a function that can remove a holiday from the holidays providers (i.e. country/state) list of holidays. This
  function can be helpful in cases where an existing holiday provider class can be extended, but some holidays are not
  part of the original (extended) provider.
- Changed various functions that have a date parameter to support now objects implementing the DateTimeInterface and
  objects of the DateTimeImmutable type.
- Added support for countries where the weekend definition (start and end day) differs from the global definition (
  Saturday and Sunday).
- Holiday Provider for
  Russia. [\#72](https://github.com/azuyalabs/yasumi/pull/72) ([lukosius](https://github.com/lukosius))
- Holiday Provider for
  Estonia. [\#71](https://github.com/azuyalabs/yasumi/pull/71) ([lukosius](https://github.com/lukosius))
- Added Scrutinizer integration.

### Changed

- Locale List updated based on CLDR version 32.
- Added PHPStan static analysis tool to Travis
  CI [\#88](https://github.com/azuyalabs/yasumi/pull/88) ([lukosius](https://github.com/lukosius))
- Various inline documentation
  enhancements. [\#87](https://github.com/azuyalabs/yasumi/pull/87) ([lukosius](https://github.com/lukosius))
- Removed unnecessary typecasts and
  if-construct. [\#87](https://github.com/azuyalabs/yasumi/pull/87) ([lukosius](https://github.com/lukosius))
- Updated inline documentation to include correction Exception throws.
- Removed unnecessary NULL checks.

### Fixed

- Fixed Brazilian Carnival Day and added Ash Wednesday to Brazilian
  Holidays. [\#92](https://github.com/azuyalabs/yasumi/pull/92) ([glauberm](https://github.com/glauberm))
- Yasumi listed 01.04.2018 (Easter Sunday) for Spain as an official holiday, however it is not recognized as such. Fix
  made that recognizes Easter Sunday as being observed (in all regions)
  . [\#86](https://github.com/azuyalabs/yasumi/pull/86) ([Bastian Konetzny](https://github.com/bkonetzny))
- Corrected reference to the Holiday Provider's ID to be static.
- Changed weekend data property into constant as it is not dynamic (runtime).
- Corrected the name translation test for the Restoration of Independence Day (Portugal). The test didn't account for
  the fact that this holiday was abolished and reinstated at some time.
- Corrected unit test for Geneva (Switzerland) as the jeune Genevois day was incorrectly asserted as a regional holiday.
- Corrected the count logic so that in case a holiday is substituted (or observed), it is only counted once.
- Dropped unnecessary arguments of some methods in various Holiday Providers.
- Corrected Japanese "Green Day" and "Children's Day" to use "Hiragana" instead of
  Kanji. [\#80](https://github.com/azuyalabs/yasumi/pull/80) ([cookie-maker](https://github.com/cookie-maker))

## [1.7.0] - 2017-12-11

### Added

- All filters implement the [Countable](https://php.net/manual/en/class.countable.php) interface allowing you to use the
  ->count() method. [\#77](https://github.com/azuyalabs/yasumi/issues/77)
- Holiday Provider for
  Latvia. [\#70](https://github.com/azuyalabs/yasumi/pull/70) ([lukosius](https://github.com/lukosius))
- Holiday Provider for
  Lithuania. [\#67](https://github.com/azuyalabs/yasumi/pull/67) ([lukosius](https://github.com/lukosius))
- Sometimes it is more convenient to be able to create a Yasumi instance by ISO3166 code rather than Yasumi's Holiday
  Provider name. A new function `createByISO3166_2` has been added to allow for
  that. [\#62](https://github.com/azuyalabs/yasumi/pull/62) ([huehnerhose](https://github.com/huehnerhose))
- Missing translations (de_DE) for Easter Sunday and
  Whitsunday. [\#60](https://github.com/azuyalabs/yasumi/pull/60) ([IceShack](https://github.com/IceShack))
- Holiday Provider for
  Hungary. [\#57](https://github.com/azuyalabs/yasumi/pull/57) ([AronNovak](https://github.com/AronNovak))
- Holiday Provider for
  Switzerland. [\#56](https://github.com/azuyalabs/yasumi/pull/56) ([qligier](https://github.com/qligier))

### Changed

- Made `calculate` method public and use of proper camel
  casing. [\#73](https://github.com/azuyalabs/yasumi/pull/73) ([patrickreck](https://github.com/patrickreck))
- Upgraded Faker Library to version 1.7
- Renamed the holiday type NATIONAL to OFFICIAL. Sub-regions may have official holidays, and the name NATIONAL doesn't
  suit these situations. [\#65](https://github.com/azuyalabs/yasumi/pull/65)
- Upgraded PHP-CS-Fixer to version 2.6

### Fixed

- Corrected Geneva (Switzerland) unit test to ensure some holidays that are established at a particular year are handled
  as such.
- Repentance Day is an official holiday in Saxony (Germany) [\#63](https://github.com/azuyalabs/yasumi/issues/63)
- Corrected the Easter Sunday translation for Austria (de_AT)  [\#66](https://github.com/azuyalabs/yasumi/issues/66)
- Corrected Hungary unit test to ensure holidays that are established at a particular year are handled as such.
- Added missing Summer Bank Holiday for the United Kingdom. [\#64](https://github.com/azuyalabs/yasumi/issues/64)

## [1.6.1] - 2017-02-07

### Added

- Added missing unit tests for Reformation Day as in 2017 it is celebrated in all German states for its 500th
  anniversary.
- Added missing unit tests for the German Unit Day for each German state.
- Created fallback calculation of the easter_days function in case the PHP extension 'calendar' is not
  loaded. [\#55](https://github.com/azuyalabs/yasumi/pull/55) ([stelgenhof](https://github.com/stelgenhof))

### Changed

- Moved Reformation Day to Christian Holidays as it is not only celebrated in Germany.
- Changed Travis configuration to use Composer-installed phpunit to avoid if any issues arise with globally installed
  phpunit.

### Fixed

- Fixed Christmas Day and Boxing Day for the United Kingdom. A substitute bank holiday is now created for both Christmas
  and Boxing Day when either of those days fall on a
  weekend. [\#48](https://github.com/azuyalabs/yasumi/issues/48) ([joshuabaker](https://github.com/joshuabaker))
- Renamed 'en_US' translation for the Second Christmas Day (from ‘Boxing Day’ to ‘Second Christmas Day’: Boxing Day
  concept does not exist in the US)
  . [\#53](https://github.com/azuyalabs/yasumi/pull/53) ([AngelinCalu](https://github.com/AngelinCalu))

## [1.6.0] - 2017-01-06

### Added

- Added Holiday Provider for
  Romania. [\#52](https://github.com/azuyalabs/yasumi/pull/52) ([AngelinCalu](https://github.com/AngelinCalu))
- Added Holiday Provider for Ireland. [stelgenhof](https://github.com/stelgenhof)
- Added Holiday Provider for South Africa. [stelgenhof](https://github.com/stelgenhof)
- Added Holiday Provider for Austria. [stelgenhof](https://github.com/stelgenhof)
- Added 'en_US' translations for the Polish Independence Day and Constitution
  Day. [\#45](https://github.com/azuyalabs/yasumi/pull/45) ([AngelinCalu](https://github.com/AngelinCalu))

### Changed

- Refactored the calculation of Orthodox Easter using the function from
  ChristianHolidays.php. [\#47](https://github.com/azuyalabs/yasumi/pull/47) ([AngelinCalu](https://github.com/AngelinCalu))

### Fixed

- The parameters of the `isHoliday` and `isWorkingDay` methods now allow for classes that derive from DateTime (like the
  very popular Carbon class)
  . [\#49](https://github.com/azuyalabs/yasumi/issues/49) ([stelgenhof](https://github.com/stelgenhof))

## [1.5.0] - 2016-11-25

### Added

- Added Holiday Provider for Australia (and the sub-region of Victoria)
  . [\#38](https://github.com/azuyalabs/yasumi/pull/38) ([brucealdridge](https://github.com/brucealdridge))
- You can now also use your own holiday providers in addition to the included holiday providers. A very helpful
  improvement if Yasumi does not include your provider (yet), but you want to use
  yours! [\#29](https://github.com/azuyalabs/yasumi/pull/29) ([navarr](https://github.com/navarr))
- Added Holiday Provider for
  Portugal. [\#44](https://github.com/azuyalabs/yasumi/pull/44) ([rvelhote](https://github.com/rvelhote))
- Added Holiday Provider for
  Ukraine. [\#41](https://github.com/azuyalabs/yasumi/pull/41) ([madmis](https://github.com/madmis))
- Possibility to retrieve the next or previous working day within a defined number of days from
  today [\#39](https://github.com/azuyalabs/yasumi/pull/39) ([brucealdridge](https://github.com/brucealdridge))
- Added Holiday Providers for all 16 German
  States. [\#34](https://github.com/azuyalabs/yasumi/pull/34) ([stelgenhof](https://github.com/stelgenhof))
- Added Holiday Provider for
  Croatia. [\#32](https://github.com/azuyalabs/yasumi/pull/32) ([karlomikus](https://github.com/karlomikus))

### Fixed

- Carnival Day in Brazil was incorrectly set to be 47 days after Easter. Carnival Day begins Friday before Ash
  Wednesday (51 days to Easter)
  . [\#36](https://github.com/azuyalabs/yasumi/pull/36) ([icaroce](https://github.com/icaroce))
- All Saints Day for Finland was incorrectly set for November 1st. The correct date is Saturday between 31 Oct and 6
  Nov, similar to
  Sweden. [\#43](https://github.com/azuyalabs/yasumi/issues/43) ([stelgenhof](https://github.com/stelgenhof))

## [1.4.0] - 2016-06-04

### Added

- Added Holiday Provider for
  Brazil. [\#21](https://github.com/azuyalabs/yasumi/pull/21) ([dorianneto](https://github.com/dorianneto))
- Added Holiday Provider for the Czech
  Republic. [\#26](https://github.com/azuyalabs/yasumi/pull/26) ([dfridrich](https://github.com/dfridrich))
- Added Holiday Provider for the United
  Kingdom. [\#23](https://github.com/azuyalabs/yasumi/pull/23) ([stelgenhof](https://github.com/stelgenhof))
- Add Welsh language (spoken in Wales, UK) translations for the holidays in the United
  Kingdom [\#25](https://github.com/azuyalabs/yasumi/pull/25) ([meigwilym](https://github.com/meigwilym))
- To determine a set of holidays between two dates you can now use the aptly named 'between()' method.

### Changed

- All Holiday Provider must now implement a code that will identify it. Typically, this is the ISO3166 code
  corresponding to the respective country or sub-region. This can help for purposes such as translations or interfacing
  with other API's for example.

### Fixed

- Fixed an issue with the unit test for the 'getProviders' method failing on Windows. Hardcoded unix-style directory
  separators have been replaced by
  DIRECTORY_SEPARATOR. [\#30](https://github.com/azuyalabs/yasumi/pull/30) ([navarr](https://github.com/navarr))
- Corrected a typo in the English translation for 敬老の日 (
  Japan) [\#22](https://github.com/azuyalabs/yasumi/pull/22) ([navarr](https://github.com/navarr))
- Fixed issue that the unit tests in 'YasumiTest' (methods 'next' and 'previous') did not cover the situations that the
  limits are exceeded. [\#28](https://github.com/azuyalabs/yasumi/issues/28)

## [1.3.0] - 2016-05-02

### Added

- Added Holiday Provider for
  Poland. [\#18](https://github.com/azuyalabs/yasumi/pull/18) ([mpdx](https://github.com/mpdx))
- Added Holiday Provider for New
  Zealand. [\#13](https://github.com/azuyalabs/yasumi/pull/13) ([badams](https://github.com/badams))
- Added Holiday Provider for
  Greece. [\#10](https://github.com/azuyalabs/yasumi/pull/10) ([sebdesign](https://github.com/sebdesign))
- Added Holiday Provider for
  Germany. [\#9](https://github.com/azuyalabs/yasumi/pull/9) ([eaglefsd](https://github.com/eaglefsd))
- Added translations (`fr_FR`, `fr_BE`) for Belgium National
  day [\#864d250](https://github.com/azuyalabs/yasumi/commit/864d25097abbeedbee15bcc37702a34c36a5b696) ([R2c](https://github.com/R2c))
- Added missing English (`en_US`) translations for the Christian holidays 'Immaculate Conception', 'Maundy Thursday',
  'St. Georges Day', 'St. John's Day', 'St. Josephs Day' and 'St. Stephens Day'.
- Added Test Interface class to ensure the unit tests contain a some minimal assertions.

### Changed

- Sorted all translations in the translation files alphabetically (descending).
- Refactoring and cleanup of all unit tests.

### Fixed

- Fixed issue for Sweden as All Saints Day was always calculated to be on November 1st. However, the holiday has always
  been celebrated on a Saturday (between October 31 and November 6th).
- Fixed the getProviders as it was not able to load Holiday Providers defined in (sub)
  regions [\#5879133](https://github.com/azuyalabs/yasumi/commit/58791330ccf5c13b1626885921534c32866b7faf) ([R2c](https://github.com/R2c))
- Fixed issue that it was possible for the AbstractProvider class to be loaded as a Holiday
  Provider [\#9678bc4](https://github.com/azuyalabs/yasumi/commit/9678bc490e34980404ad5dc5b3d45a3c76a3ca0f) ([R2c](https://github.com/R2c))
- Corrected incorrect pathname reference \*BaseTestCase.php files ("Test" -> "test).
- Fixed issue for France as Good Friday and St. Stephens Day were defined as official holidays. These aren't national
  holidays and are only observed in the French departments Moselle, Bas-Rhin and Haut-Rhin. With this fix, these
  holidays have been removed from the France Holiday providers and new providers for the departments Moselle, Bas-Rhin
  and Haut-Rhin are added. [\#17](https://github.com/azuyalabs/yasumi/issues/17) ([R2c](https://github.com/R2c))
- Updated locales list based on CLDR version 29. Removed locales of which the region identifier is not specified.
- Fixed issue for Sweden as Midsummer's Day (st. Johns Day) was always calculated to be on June 24th. However, the
  holiday has always been celebrated on a Saturday (between June 20 and June 26).
- Fixed base test for some Spain/LaRioja as some holidays have been established only in a particular year, causing false
  failures in the unit tests.
- Running php-cs-fixer fix . --level=psr2 generated a massive list of changes, and broke unit tests. Added a custom
  .php_cs config file to adhere to the PSR-2 Coding Standards and resolve this issue. In addition, the php-cs-fixer
  command has been added to composer to run the fixers and on the CI server (Travis), meaning PR’s will need to be PSR2
  compliant before they can be merged. If any files do not pass, the build
  fails. [\#15](https://github.com/azuyalabs/yasumi/issues/15) [\#16](https://github.com/azuyalabs/yasumi/pull/16) ([badams](https://github.com/badams))
- Accidentally the timezone for Norway was set to "Europe/Copenhagen". This has been corrected to "Europe/Oslo"
  . [\#11](https://github.com/azuyalabs/yasumi/issues/11) [\#12](https://github.com/azuyalabs/yasumi/pull/12) ([badams](https://github.com/badams))
- Fixed issue for Finland as Midsummer's Day (st. Johns Day) was always calculated to be on June 24th. However, since
  1955, the holiday has always been celebrated on a Saturday (between June 20 and June 26).

## [1.2.0] - 2016-04-04

### Added

- Added Holiday Provider for Denmark
- Added Holiday Provider for Norway
- Added Holiday Provider for Sweden
- Added Holiday Provider for Finland
- New function 'isWorkingDay' added that determines whether a date represents a working day or not. A working day is a
  date that is neither a holiday nor falls into the weekend.

### Changed

- Refactoring and cleanup of unit tests

### Fixed

- The Vernal Equinox Day and Autumnal Equinox Day in Japan were excluded from having it substituted for another day in
  case these days would fall on the weekend.
- Fixed tests for some holiday providers as some holidays have been established only in a particular year, causing false
  failures in the unit tests.

## [1.1.0] - 2016-03-10

### Added

- Added Spain Holiday Provider (including the autonomous communities Andalusia, Aragon, Asturias, Balearic Islands,
  Basque Country, Canary Islands, Cantabria, Castile and León, Castilla-La Mancha, Ceuta, Community of Madrid,
  Extremadura, Galicia, La Rioja, Melilla, Navarre, Region of Murcia, Valencian Community)
- Added Corpus Christi, St. Joseph's Day, Maundy Thursday, St. George's Day, St. John's Day to the common Christian
  Holidays.
- Created separate tests for holidays that are substituted on different days.
- Allow for namespaced holiday providers.
- Added test for translation of Ash Wednesday and Valentine's Day in the Netherlands.
- Added test to check whether all holidays for a Holiday Provider are defined by the respective provider class.

### Changed

- Updated some English, Italian, French and Dutch translations.
- Moved all other holiday calculations in the Netherlands and France to individual methods.

### Fixed

- For Japan substituted holidays had the same date as the original holidays.

### Removed

- Removed support for PHP 5.4. The minimum version is now 5.5. PHP 7.0 is known to work however in Travis CI still
  allowed to fail.

## [1.0.0] - 2015-04-21

- Initial Release

[Unreleased]: https://github.com/azuyalabs/yasumi/compare/2.6.0...HEAD

[2.6.0]: https://github.com/azuyalabs/yasumi/compare/2.5.0...2.6.0

[2.5.0]: https://github.com/azuyalabs/yasumi/compare/2.4.0...2.5.0

[2.4.0]: https://github.com/azuyalabs/yasumi/compare/2.3.0...2.4.0

[2.3.0]: https://github.com/azuyalabs/yasumi/compare/2.2.0...2.3.0

[2.2.0]: https://github.com/azuyalabs/yasumi/compare/2.1.0...2.2.0

[2.1.0]: https://github.com/azuyalabs/yasumi/compare/2.0.0...2.1.0

[2.0.0]: https://github.com/azuyalabs/yasumi/compare/1.8.0...2.0.0

[1.8.0]: https://github.com/azuyalabs/yasumi/compare/1.7.0...1.8.0

[1.7.0]: https://github.com/azuyalabs/yasumi/compare/1.6.1...1.7.0

[1.6.1]: https://github.com/azuyalabs/yasumi/compare/1.6.1...1.6.0

[1.6.0]: https://github.com/azuyalabs/yasumi/compare/1.5.0...1.6.0

[1.5.0]: https://github.com/azuyalabs/yasumi/compare/1.4.0...1.5.0

[1.4.0]: https://github.com/azuyalabs/yasumi/compare/1.3.0...1.4.0

[1.3.0]: https://github.com/azuyalabs/yasumi/compare/1.2.0...1.3.0

[1.2.0]: https://github.com/azuyalabs/yasumi/compare/1.1.0...1.2.0

[1.1.0]: https://github.com/azuyalabs/yasumi/compare/1.0.0...1.1.0

[1.0.0]: https://github.com/azuyalabs/yasumi/releases/tag/1.0.0<|MERGE_RESOLUTION|>--- conflicted
+++ resolved
@@ -12,12 +12,6 @@
 
 ### Added
 
-<<<<<<< HEAD
-- Added all examples as shown on the documentation site as a convenience to developers who like to have all
-  information in a single place.
-- Added bank holiday for Queen Elizabeth II’s State Funeral on 19 September 2022 to United Kingdom
-- Added Public Holiday National Day of Mourning (for Queen Elizabeth II) on 22 September 2022 to Australia
-=======
 - Recently, the South Korean government announced a bill to apply alternative public holidays to Buddha's Day
   and Christmas Day, which we have reflected in our South Korea provider.
   [\#314](https://github.com/azuyalabs/yasumi/pull/314) ([barami](https://github.com/barami))
@@ -53,7 +47,6 @@
 - The `ext-intl` extension as a required extension. [\#306](https://github.com/azuyalabs/yasumi/pull/306) ([Freshleaf Media](https://www.github.com/freshleafmedia))
 - An exception is thrown in case the time stamp of the start and end date in the `dateTimeBetween` method can't be established.
 - Checks in case getting transition details or a date interval subtraction fails.
->>>>>>> 002ce9a7
 
 ### Changed
 
