--- conflicted
+++ resolved
@@ -29,9 +29,6 @@
     'pt_BR' => 'Dia internacional do trabalhador',
     'ru_UA' => 'День международной солидарности трудящихся',
     'sv_SE' => 'Första maj',
-<<<<<<< HEAD
+    'uk_UA' => 'День міжнародної солідарності трудящих',
     'sk_SK' => 'Sviatok práce',
-=======
-    'uk_UA' => 'День міжнародної солідарності трудящих',
->>>>>>> a60ecacf
 ];