--- conflicted
+++ resolved
@@ -19,9 +19,6 @@
     'nb_NO' => 'Andre juledag',
     'sv_SE' => 'annandag jul',
     'fi_FI' => '2. joulupäivä',
-<<<<<<< HEAD
+    'de_DE' => '2. Weihnachtsfeiertag',
     'el_GR' => 'Σύναξις Υπεραγίας Θεοτόκου Μαρίας',
-=======
-    'de_DE' => '2. Weihnachtsfeiertag'
->>>>>>> a759f0fb
 ];